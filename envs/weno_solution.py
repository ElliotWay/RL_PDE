import numpy as np
import tensorflow as tf

from envs.solutions import SolutionBase
import envs.weno_coefficients as weno_coefficients
from envs.grid import AbstractGrid, create_grid
from envs.grid1d import Burgers1DGrid
from util.misc import create_stencil_indexes
from util.misc import AxisSlice

def lf_flux_split_nd(flux_array, values_array):
    """
    Apply Lax-Friedrichs flux splitting along each dimension of the input.

    The maximum velocity (alpha) is computed per 1-dimensional slice.

    The output is structured like:
    [(-,+), (-,+), ...] (- and + directions for each direction.)
    Exception: in 1 dimension, the output will be the single tuple.
    """
    output = []
    abs_values = np.abs(values_array)
    for axis in range(1, flux_array.ndim): # ndim includes the vector dimension on axis 0.
        alpha = np.max(abs_values, axis=axis, keepdims=True)
        fm = (flux_array - alpha * values_array) / 2
        fp = (flux_array + alpha * values_array) / 2
        output.append((fm, fp))

    if len(output) == 1:
        return output[0]
    else:
        return output

# Actually important that this is NOT a tf.function.
# Something about the way it handles tuples causes problems when TF tries to optimize it.
# Not sure what the ramifications of this are.
#@tf.function
def tf_lf_flux_split(flux_tensor, values_tensor):
    output = []
    abs_values = tf.abs(values_tensor)
    for axis in range(1, flux_tensor.shape.ndims): # ndims includes the vector dimension on axis 0.
        alpha = tf.reduce_max(abs_values, axis=axis, keepdims=True)
        fm = (flux_tensor - alpha * values_tensor) / 2
        fp = (flux_tensor + alpha * values_tensor) / 2
        output.append((fm, fp))

    if len(output) == 1:
        return output[0]
    else:
        return output


#TODO: Finish this function. It is not currently in use. I couldn't find a clean way of handling
# this in a general case. - direction stencils need to be flipped and shifted. Unsplit flux has a
# different stencil size. Could use same parameters as create_stencil_indexes?
# It would be better if every stenciling used the same function; I've already had bugs from one
# version doing it incorrectly.
def create_stencils_nd(values_array, order, axis, source_grid):
    """
    UNFINISHED DO NOT USE
    Create 1D stencils from an ndarray.

    Ghost cells from axes besides the stenciled axis will be trimmed.

    The source_grid parameter will not be modified - it is used to access the underlying properties.
    """

    # Trim ghost cells of other dimensions.
    ghost_slice = list(source_grid.real_slice)
    ghost_slice[axis] = slice(None)
    trimmed = values_array[ghost_slice]

    indexes = create_stencil_indexes(stencil_size=order * 2 - 1,
                                     num_stencils=source_grid.num_cells[axis] + 1,
                                     offset=source_grid.num_ghosts[axis] - order)

    # How to handle this?
    #left_stencil_indexes = np.flip(right_stencil_indexes, axis=-1) + 1

    # Indexing is tricky here. I couldn't find a way without transposing and then transposing
    # back. (It might be possible, though.)
    left_stencils = (flux_left.transpose()[:, left_stencil_indexes]).transpose([1,0,2])
    right_stencils = (flux_right.transpose()[:, right_stencil_indexes]).transpose([1,0,2])


def weno_sub_stencils_nd(stencils_array, order):
    """
    Interpolate sub-stencils in an ndarray of stencils. (The stencils are 1D.)

    An ndarray of stencils:
    [spatial dimensions... X stencil size]
    ->
    An ndarray of interpolated sub-stencils:
    [spatial dimensions... X num sub-stencils]
    """
    # These weights have shape order X order (i.e. num stencils * stencil size).
    a_mat = weno_coefficients.a_all[order]

    # These weights are "backwards" in the original formulation.
    # This is easier in the original formulation because we can add the k for our kth stencil to the index,
    # then subtract by a variable amount to get each value, but there's no need to do that here, and flipping
    # it back around makes the expression simpler.
    a_mat = np.flip(a_mat, axis=-1)

    sub_stencil_indexes = create_stencil_indexes(stencil_size=order, num_stencils=order)
    sub_stencils = stencils_array[..., sub_stencil_indexes]

    interpolated = np.sum(a_mat * sub_stencils, axis=-1)
    return interpolated

@tf.function
def tf_weno_sub_stencils(stencils_tensor, order):
    a_mat = weno_coefficients.a_all[order]
    a_mat = np.flip(a_mat, axis=-1)

    sub_stencil_indexes = create_stencil_indexes(stencil_size=order, num_stencils=order)
    sub_stencils = tf.gather(stencils_tensor, sub_stencil_indexes, axis=-1)

    interpolated = tf.reduce_sum(a_mat * sub_stencils, axis=-1)
    return interpolated


# Future note: we're wasting some computations.
# The squared matrix for the kth sub-stencil has a lot of overlap with the q^2 matrix with the k+1st sub-stencil.
# Also the upper triangle of the q^2 matrix is not needed.
# Not a huge deal, but could be relevant with higher orders or factors of increasing complexity.
def weno_weights_nd(stencils_array, order):
    """
    Compute standard WENO weights for a given ndarray of stencils. (The stencils are 1D.)

    An ndarray of stencils:
    [spatial dimensions... X stencil size]
    An ndarray of weights:
    [spatial dimensions X num weights (one for each sub-stencil)
    """

    C = weno_coefficients.C_all[order]
    sigma = weno_coefficients.sigma_all[order]
    epsilon = 1e-16

    sub_stencil_indexes = create_stencil_indexes(stencil_size=order, num_stencils=order)
    sub_stencils = AxisSlice(stencils_array, -1)[sub_stencil_indexes]

    # "beta" below refers to the smoothness indicator.
    # To my best understanding, beta is calculated based on an approximation of the square of pairs
    # of values in the stencil, so we multiply every pair of values in a sub-stencil together,
    # weighted appropriately for the approximation by sigma.

    # Flip the stencils because in the original formulation we subtract from the last index instead
    # of adding from the first, and sigma weights assume this ordering.
    sub_stencils_flipped = np.flip(sub_stencils, axis=-1)

    # Insert extra empty dimensions so numpy broadcasting produces
    # the desired outer product along only the intended dimensions.
    squared = sub_stencils_flipped[..., None, :] * sub_stencils_flipped[..., :, None]
    #print("max flux:", np.max(squared))
    # Note that sigma is made up of triangular matrices, so the second copy of each pair is weighted by 0.
    beta = np.sum(sigma * squared, axis=(-2, -1))
    #print("max beta:", np.max(beta))
    #if np.max(beta) == 0.0:
        #print(sub_stencils)
        #assert False

    alpha = C / (epsilon + beta ** 2)
    # This uses a slightly different version. Why? Is computing WENO for Euler somehow different?
    # https://github.com/python-hydro/hydro_examples/blob/master/compressible/weno_euler.py#L97
    # alpha = C / (epsilon + np.abs(beta) ** order)

    # Keep the sub-stencil dimension after the sum so numpy broadcasts there
    # instead of on the stencil dimension.
    weights = alpha / np.sum(alpha, axis=-1, keepdims=True)

    return weights

@tf.function
def tf_weno_weights(stencils_tensor, order):
    C = weno_coefficients.C_all[order]
    sigma = weno_coefficients.sigma_all[order]
    epsilon = 1e-16

    sub_stencil_indexes = create_stencil_indexes(stencil_size=order, num_stencils=order)
    sub_stencils = tf.gather(stencils_tensor, sub_stencil_indexes, axis=-1)
    # For some reason, axis for tf.reverse MUST be iterable, can't be scalar -1.
    sub_stencils_flipped = tf.reverse(sub_stencils, axis=(-1,))

    squared = (tf.expand_dims(sub_stencils_flipped, axis=-2)
                * tf.expand_dims(sub_stencils_flipped, axis=-1))
    beta = tf.reduce_sum(sigma * squared, axis=(-2, -1))
    alpha = C / (epsilon + beta ** 2)
    # alpha = C / (epsilon + tf.abs(beta) ** order)
    weights = alpha / tf.reduce_sum(alpha, axis=-1, keepdims=True)
    return weights


def weno_reconstruct_nd(order, stencils_array):
    sub_stencils = weno_sub_stencils_nd(stencils_array, order)
    weights = weno_weights_nd(stencils_array, order)

    reconstructed = np.sum(weights * sub_stencils, axis=-1)
    return reconstructed, weights

@tf.function
def tf_weno_reconstruct(stencils_tensor, order):
    sub_stencils = tf_weno_sub_stencils(stencils_tensor, order)
    weights = tf_weno_weights(stencils_tensor, order)

    reconstructed = tf.reduce_sum(weights * sub_stencils, axis=-1)
    return reconstructed, weights


class WENOSolution(SolutionBase):
    """
    Interface class to define some functions that WENO solutions should have.
    """
    def use_rk4(self, use_rk4):
        raise NotImplementedError()
    def set_record_actions(self, mode):
        raise NotImplementedError()
    def get_action_history(self):
        raise NotImplementedError()


# Should be possible to convert this to ND instead of 2D.
# rk_substep needs to be generalized.
class PreciseWENOSolution2D(WENOSolution):
    def __init__(self, base_grid, init_params,
            precise_order, precise_scale,
            flux_function, eqn_type='burgers',
            vec_len=1, nu=0.0, source=None,
            record_state=False, record_actions=None):
        super().__init__(base_grid.num_cells, base_grid.num_ghosts,
                base_grid.min_value, base_grid.max_value, vec_len, record_state=record_state)

        assert (precise_scale % 2 == 1), "Precise scale must be odd for easier downsampling."
        assert (vec_len == 1), "PreciseWENOSolution2D does not currently support vectors."

        self.precise_scale = precise_scale

        self.precise_num_cells = [precise_scale * nx for nx in base_grid.num_cells]
        self.precise_num_ghosts = []
        self.extra_ghosts = []
        for ng in base_grid.num_ghosts:
            if precise_order + 1 > precise_scale * ng:
                precise_ng = precise_order + 1
                self.precise_num_ghosts.append(precise_ng)
                self.extra_ghosts.append(precise_ng - (precise_scale*ng))
            else:
                self.precise_num_ghosts.append(precise_scale * ng)
                self.extra_ghosts.append(0)

        if 'boundary' in init_params:
            self.boundary = init_params['boundary']
        else:
            self.boundary = None
        if 'init_type' in init_params:
            self.init_type = init_params['init_type']
        else:
            self.init_type = None

        self.precise_grid = create_grid(len(self.precise_num_cells),
                self.precise_num_cells, self.precise_num_ghosts,
                base_grid.min_value, base_grid.max_value,
                init_type=self.init_type, boundary=self.boundary, eqn_type=eqn_type)

        self.flux_function = flux_function
        self.nu = nu
        self.precise_order = precise_order
        self.source = source

        self.record_actions = record_actions
        self.action_history = []

        self.use_rk4 = False

    def set_rk4(self, use_rk4):
        self.use_rk4 = use_rk4

    def is_recording_actions(self):
        return (self.record_actions is not None)
    def set_record_actions(self, record_mode):
        self.record_actions = record_mode
    def get_action_history(self):
        return self.action_history

    def rk_substep(self):
        g = self.precise_grid
        g.update_boundary()
        order = self.precise_order
        num_x, num_y = g.num_cells
        ghost_x, ghost_y = g.num_ghosts
        cell_size_x, cell_size_y = g.cell_size

        # compute flux at each point
        flux = self.flux_function(g.space)

        (flux_left, flux_right), (flux_down, flux_up) = lf_flux_split_nd(flux, g.space)

        # Trim vertical ghost cells from horizontally split flux. (Should this be part of flux
        # splitting?)
        flux_left = flux_left[0, :, ghost_y:-ghost_y]  # TODO: change for vec length, now only using 0th dim -yiwei
        flux_right = flux_right[0, :, ghost_y:-ghost_y]
        right_stencil_indexes = create_stencil_indexes(stencil_size=order * 2 - 1,
                                                       num_stencils=num_x + 1,
                                                       offset=ghost_x - order)
        left_stencil_indexes = np.flip(right_stencil_indexes, axis=-1) + 1
        # Indexing is tricky here. I couldn't find a way without transposing and then transposing
        # back. (It might be possible, though.)
        left_stencils = (flux_left.transpose()[:, left_stencil_indexes]).transpose([1,0,2])
        right_stencils = (flux_right.transpose()[:, right_stencil_indexes]).transpose([1,0,2])

        left_flux_reconstructed, left_weights = weno_reconstruct_nd(order, left_stencils)
        right_flux_reconstructed, right_weights = weno_reconstruct_nd(order, right_stencils)
        horizontal_flux_reconstructed = left_flux_reconstructed + right_flux_reconstructed

        flux_down = flux_down[0, ghost_x:-ghost_x, :]
        flux_up = flux_up[0, ghost_x:-ghost_x, :]
        up_stencil_indexes = create_stencil_indexes(stencil_size=order * 2 - 1,
                                                    num_stencils=num_y + 1,
                                                    offset=ghost_y - order)
        down_stencil_indexes = np.flip(up_stencil_indexes, axis=-1) + 1
        up_stencils = flux_up[:, up_stencil_indexes]
        down_stencils = flux_down[:, down_stencil_indexes]

        down_flux_reconstructed, down_weights = weno_reconstruct_nd(order, down_stencils)
        up_flux_reconstructed, up_weights = weno_reconstruct_nd(order, up_stencils)
        vertical_flux_reconstructed = up_flux_reconstructed + down_flux_reconstructed

        if self.record_actions is not None:
            if self.record_actions == "weno":
                # Changed this without testing, was the original version right?
                #self.action_history.append((np.stack([left_weights, right_weights], axis=-2),
                                                #np.stack([down_weights, up_weights], axis=-1)))
                self.action_history.append((np.stack([left_weights, right_weights], axis=2),
                                                np.stack([down_weights, up_weights], axis=2)))
            elif self.record_actions == "coef":
                raise NotImplementedError()
                # This corresponds to e.g. SplitFluxBurgersEnv.
                # Still need to convert this to 2D.
                # Related to Standard WENO agent in agents.py.
                #a_mat = weno_coefficients.a_all[order]
                #a_mat = np.flip(a_mat, axis=-1)
                #combined_weights = a_mat[None, None, :, :] * action_weights[:, :, :, None]

                #flux_weights = np.zeros((g.real_length() + 1, 2, self.order * 2 - 1))
                #for sub_stencil_index in range(order):
                    #flux_weights[:, :, sub_stencil_index:sub_stencil_index + order] += combined_weights[:, :, sub_stencil_index, :]
                #self.action_history.append(flux_weights)
            else:
                raise Exception("Unrecognized action type: '{}'".format(self.record_actions))

        rhs = (  (horizontal_flux_reconstructed[:-1, :]
                    - horizontal_flux_reconstructed[1:, :]) / cell_size_x
                + (vertical_flux_reconstructed[:, :-1]
                    - vertical_flux_reconstructed[:, 1:]) / cell_size_y
                )

        if self.nu > 0.0:
            rhs = rhs + self.nu * self.precise_grid.laplacian()
        if self.source is not None:
            rhs = rhs + self.source.get_real()

        return rhs

    def _update(self, dt, time):
        u_start = np.array(self.precise_grid.get_real())
        if self.use_rk4:
            k1 = dt * self.rk_substep()
            self.precise_grid.set(u_start + (k1 / 2))

            k2 = dt * self.rk_substep()
            self.precise_grid.set(u_start + (k2 / 2))

            k3 = dt * self.rk_substep()
            self.precise_grid.set(u_start + k3)

            k4 = dt * self.rk_substep()
            full_step = (k1 + 2*(k2 + k3) + k4) / 6

        else: #Euler
            full_step = dt * self.rk_substep()

        self.precise_grid.set(u_start + full_step)
        self.precise_grid.update_boundary()

    def get_full(self):
        """ Downsample the precise solution to get coarse solution values. """

        # Note that axis 0 is the vector dimension.

        grid = self.precise_grid.get_full()

        if any([xg > 0 for xg in self.extra_ghosts]):
            extra_ghost_slice = tuple([slice(None)] + [slice(xg, -xg) for xg in self.extra_ghosts])
            grid = grid[extra_ghost_slice]

        # For each coarse cell, there are precise_scale precise cells, where the middle
        # cell corresponds to the same location as the coarse cell.
        middle = int(self.precise_scale / 2)
        middle_cells_slice = tuple([slice(None)] + [slice(middle, None, self.precise_scale) for _ in
            self.num_cells])
        return grid[middle_cells_slice]

    def get_real(self):
        return self.get_full()[self.real_slice]

    def _reset(self, init_params):
        self.precise_grid.reset(init_params)
        self.action_history = []

    def set(self, real_values):
        """ Force set the current grid. Will make the state/action history confusing. """
        self.precise_grid.set(real_values)


class PreciseWENOSolution(WENOSolution):

    def __init__(self,
                 base_grid, init_params,
                 precise_order, precise_scale, flux_function, eqn_type='burgers',
                 vec_len=1, nu=0.0, source=None,
                 record_state=False, record_actions=None):
        super().__init__(base_grid.num_cells, base_grid.num_ghosts,
                base_grid.min_value, base_grid.max_value, vec_len, record_state=record_state)

        assert (precise_scale % 2 == 1), "Precise scale must be odd for easier downsampling."

        self.precise_scale = precise_scale

        self.precise_nx = precise_scale * base_grid.nx
        if precise_order + 1 > precise_scale * base_grid.ng:
            self.precise_ng = precise_order + 1
            self.extra_ghosts = self.precise_ng - (precise_scale * base_grid.ng)
        else:
            self.precise_ng = precise_scale * base_grid.ng
            self.extra_ghosts = 0

        if 'boundary' in init_params:
            self.boundary = init_params['boundary']
        else:
            self.boundary = None
        if 'init_type' in init_params:
            self.init_type = init_params['init_type']
        else:
            self.init_type = None

        self.precise_grid = create_grid(self.ndim,
                self.precise_nx, self.precise_ng,
                base_grid.min_value, base_grid.max_value,
                init_type=self.init_type, boundary=self.boundary, eqn_type=eqn_type)

        self.flux_function = flux_function
        self.nu = nu
        self.order = precise_order
        self.source = source

        self.record_actions = record_actions
        self.action_history = []

        self.use_rk4 = False

    def set_rk4(self, use_rk4):
        self.use_rk4 = use_rk4

    def is_recording_actions(self):
        return (self.record_actions is not None)
    def set_record_actions(self, record_mode):
        self.record_actions = record_mode
    def get_action_history(self):
        return self.action_history
    def rk_substep(self):

        # get the solution data
        g = self.precise_grid
        g.update_boundary()
        order = self.order

        # compute flux at each point
        f = self.flux_function(g.u)

        flux_minus, flux_plus = lf_flux_split_nd(f, g.u)

        plus_stencil_indexes = create_stencil_indexes(stencil_size=order * 2 - 1,
                                                       num_stencils=g.nx + 1,
                                                       offset=g.ng - order)
        minus_stencil_indexes = np.flip(plus_stencil_indexes, axis=-1) + 1
        plus_stencils = flux_plus[:, plus_stencil_indexes]
        minus_stencils = flux_minus[:, minus_stencil_indexes]

        plus_reconstructed, plus_weights = weno_reconstruct_nd(order, plus_stencils)
        minus_reconstructed, minus_weights = weno_reconstruct_nd(order, minus_stencils)
        flux_reconstructed = minus_reconstructed + plus_reconstructed

        if self.record_actions is not None:
            # Weights have shape vec X location X sub-stencil.
            # Stack on axis 2 so resulting aray has shape
            # vec X location X (+,-) X sub-stencil.
            action_weights = np.stack([plus_weights, minus_weights], axis=2)

            if self.record_actions == "weno":
                self.action_history.append(action_weights)
            elif self.record_actions == "coef":
                order = self.order
                a_mat = weno_coefficients.a_all[order]
                a_mat = np.flip(a_mat, axis=-1)

                # a_mat is sub-stencil X inner_index.
                # action_weights is vec X location X (+,-) X sub-stencil.
                # We want vec X location X (+,-) X inner_index.
                combined_weights = a_mat[None, None, None, :, :] * action_weights[:, :, :, :, None]

                flux_weights = np.zeros((g.vec_len, g.real_length() + 1, 2, self.order * 2 - 1))
                # TODO: figure out a way to vectorize this. This is a weird broadcast,
                # which would be easier if numpy had builtin support for banded matrices.
                for sub_stencil_index in range(order):
                    i = sub_stencil_index
                    flux_weights[:, :, :, i:i + order] += combined_weights[:, :, :, i, :]
                self.action_history.append(flux_weights)
            else:
                raise Exception("Unrecognized action type: '{}'".format(self.record_actions))

        rhs = (flux_reconstructed[:, :-1] - flux_reconstructed[:, 1:]) / g.dx

        if self.nu > 0.0:
            rhs += self.nu * self.precise_grid.laplacian()
        if self.source is not None:
            rhs += self.source.get_real()

        return rhs

    def _update(self, dt, time):
        u_start = np.array(self.precise_grid.get_real())
        if self.use_rk4:
            k1 = dt * self.rk_substep()
            self.precise_grid.set(u_start + (k1 / 2))

            k2 = dt * self.rk_substep()
            self.precise_grid.set(u_start + (k2 / 2))

            k3 = dt * self.rk_substep()
            self.precise_grid.set(u_start + k3)

            k4 = dt * self.rk_substep()
            full_step = (k1 + 2*(k2 + k3) + k4) / 6

        else: #Euler
            full_step = dt * self.rk_substep()

        self.precise_grid.set(u_start + full_step)
        self.precise_grid.update_boundary()

    def get_full(self):
        """ Downsample the precise solution to get coarse solution values. """

        # Note that axis 0 is the vector dimension.

        grid = self.precise_grid.get_full()
        if self.extra_ghosts > 0:
            grid = grid[:, self.extra_ghosts:-self.extra_ghosts]

        # For each coarse cell, there are precise_scale precise cells, where the middle
        # cell corresponds to the same location as the coarse cell.
        middle = int(self.precise_scale / 2)
        return grid[:, middle::self.precise_scale]

    def get_real(self):
        return self.get_full()[:, self.ng:-self.ng]

    def _reset(self, init_params):
        self.precise_grid.reset(init_params)
        self.action_history = []

    def set(self, real_values):
        """ Force set the current grid. Will make the state/action history confusing. """
        self.precise_grid.set(real_values)

    # These functions are not used. This was the original method for computing WENO. It corresponds
    # more directly to the original mathematical formulation, but is slower and not vectorized.
    # We're keeping these here for reference.
    def weno_stencils(self, q):
        """
        Compute WENO stencils

        Parameters
        ----------
        q : np array
          Scalar data to reconstruct.

        Returns
        -------
        stencils
        """
        order = self.order
        a = weno_coefficients.a_all[order]
        num_points = q.shape[1] - 2 * order  # len(q) changed to q.shape[1] for new 0-th dimension vec state
        q_stencils_all = []
        for nv in range(q.shape[0]):
            q_stencils = np.zeros((order, q.shape[1]))
            for i in range(order, num_points + order):
                for k in range(order):
                    for l in range(order):
                        q_stencils[k, i] += a[k, l] * q[nv, i + k - l]
            q_stencils_all.append(q_stencils)

        return np.array(q_stencils_all)
    def weno_weights(self, q):
        """
        Compute WENO weights

        Parameters
        ----------
        q : np array
          Scalar data to reconstruct.

        Returns
        -------
        stencil weights
        """
        order = self.order
        C = weno_coefficients.C_all[order]
        sigma = weno_coefficients.sigma_all[order]

        beta = np.zeros((order, q.shape[1]))
        w = np.zeros_like(beta)
        num_points = q.shape[1] - 2 * order
        epsilon = 1e-16
        w_all = []
        for nv in range(q.shape[0]):
            for i in range(order, num_points + order):
                alpha = np.zeros(order)
                for k in range(order):
                    for l in range(order):
                        for m in range(l + 1):
                            beta[k, i] += sigma[k, l, m] * q[nv, i + k - l] * q[nv, i + k - m]
                    alpha[k] = C[k] / (epsilon + beta[k, i] ** 2)
                    # TODO: why the reconstruction is different than below Euler implementation? Double check. -yiwei
                    # https://github.com/python-hydro/hydro_examples/blob/master/compressible/weno_euler.py#L97
                w[:, i] = alpha / np.sum(alpha)
            w_all.append(w)

        return np.array(w_all)
    def weno_new(self, q):
        """
        Compute WENO reconstruction

        Parameters
        ----------
        q : numpy array
          Scalar data to reconstruct.

        Returns
        -------
        qL: numpy array
          Reconstructed data.

        """
        weights = self.weno_weights(q)
        q_stencils = self.weno_stencils(q)
        qL = np.zeros_like(q)
        num_points = q.shape[1] - 2 * self.order
        for nv in range(q.shape[0]):
            for i in range(self.order, num_points + self.order):
                qL[nv, i] = np.dot(weights[nv, :, i], q_stencils[nv, :, i])
        return qL, weights

<<<<<<< HEAD
=======
    def rk_substep(self):

        # get the solution data
        g = self.precise_grid
        g.update_boundary()


        # compute flux at each point
        f = self.flux_function(g.u)

        # # get maximum velocity
        # alpha = np.max(abs(g.u))
        #
        # # Lax Friedrichs Flux Splitting
        # fp = (f + alpha * g.u) / 2
        # fm = (f - alpha * g.u) / 2
        fm, fp = lf_flux_split_nd(f, g.u)

        fpr = g.scratch_array()
        fml = g.scratch_array()
        flux = g.scratch_array()

        # compute fluxes at the cell edges
        # compute f plus to the right
        fpr[:, 1:], fp_weights = self.weno_new(fp[:, :-1])  # 0-th dimension is now vec length dim
        # compute f minus to the left
        # pass the data in reverse order
        fml[:, -1::-1], fm_weights = self.weno_new(fm[:, -1::-1])
        # TODO: use weno_reconstruct_nd(). Currently doesn't seem to work with 1D Env, ask Elliot. -yiwei

        if self.record_actions is not None:
            action_weights = []
            for nv in range(g.space.shape[0]):
                action_weights_scalar = np.stack((fp_weights[nv, :, self.ng-1:-(self.ng-1)],
                                                  fm_weights[nv, :, -(self.ng+1):self.ng-2:-1]))
                # resulting array is (fp, fm) X stencil X location
                # transpose to location X (fp, fm) X stencil
                action_weights.append(action_weights_scalar.transpose((2, 0, 1)))
            action_weights = np.array(action_weights)

            if self.record_actions == "weno":
                self.action_history.append(action_weights)
            elif self.record_actions == "coef":
                # Same as in Standard WENO agent in agents.py.
                order = self.order
                a_mat = weno_coefficients.a_all[order]
                a_mat = np.flip(a_mat, axis=-1)
                combined_weights = a_mat[None, None, :, :] * action_weights[:, :, :, None]

                flux_weights = np.zeros((g.real_length() + 1, 2, self.order * 2 - 1))
                for sub_stencil_index in range(order):
                    flux_weights[:, :, sub_stencil_index:sub_stencil_index + order] += combined_weights[:, :, sub_stencil_index, :]
                self.action_history.append(flux_weights)
            else:
                raise Exception("Unrecognized action type: '{}'".format(self.record_actions))

        # compute flux from fpr and fml
        flux[:, 1:-1] = fpr[:, 1:-1] + fml[:, 1:-1]
        rhs = g.scratch_array()

        if self.nu > 0.0:
            R = self.nu * self.precise_grid.laplacian()
            # Hack to make the new version of grid.laplacian (which returns a real sized grid)
            # work with code that expects the old version (which returned a full sized grid with
            # ghost cells). The ghost cells will be overwritten anyway.
            R = np.concatenate([np.zeros((self.precise_grid.vec_len,self.precise_grid.ng)),
                R, np.zeros((self.precise_grid.vec_len,self.precise_grid.ng))], axis=-1)
            rhs[:, 1:-1] = 1 / g.dx * (flux[:, 1:-1] - flux[:, 2:]) + R[:, 1:-1]
        else:
            rhs[:, 1:-1] = 1 / g.dx * (flux[:, 1:-1] - flux[:, 2:])

        if self.source is not None:
            rhs[:, 1:-1] += self.source.get_full()[:, 1:-1]

        return rhs

    def _update(self, dt, time):
        if self.use_rk4:
            u_start = np.array(self.precise_grid.get_full())

            k1 = dt * self.rk_substep()
            self.precise_grid.u = u_start + (k1 / 2)

            k2 = dt * self.rk_substep()
            self.precise_grid.u = u_start + (k2 / 2)

            k3 = dt * self.rk_substep()
            self.precise_grid.u = u_start + k3

            k4 = dt * self.rk_substep()
            k4_step = (k1 + 2*(k2 + k3) + k4) / 6
            self.precise_grid.u = u_start + k4_step

        else:
            euler_step = dt * self.rk_substep()
            self.precise_grid.u += euler_step

        self.precise_grid.update_boundary()

    def get_full(self):
        """ Downsample the precise solution to get coarse solution values. """

        # Note that axis 0 is the vector dimension.

        grid = self.precise_grid.get_full()
        if self.extra_ghosts > 0:
            grid = grid[:, self.extra_ghosts:-self.extra_ghosts]

        # For each coarse cell, there are precise_scale precise cells, where the middle
        # cell corresponds to the same location as the coarse cell.
        middle = int(self.precise_scale / 2)
        return grid[:, middle::self.precise_scale]

    def get_real(self):
        return self.get_full()[:, self.ng:-self.ng]

    def _reset(self, init_params):
        self.precise_grid.reset(init_params)
        self.action_history = []

    def set(self, real_values):
        """ Force set the current grid. Will make the state/action history confusing. """
        self.precise_grid.set(real_values)
>>>>>>> fd5f37c2


if __name__ == "__main__":
    import os
    import shutil
    import matplotlib
    matplotlib.use("Agg")
    import matplotlib.pyplot as plt
    from mpl_toolkits.mplot3d import Axes3D
    from matplotlib import cm
    from matplotlib.ticker import LinearLocator
    from envs.grid2d import Burgers2DGrid

    order = 2
    ng = order + 1

    base_grid = Burgers2DGrid((128, 128), ng, 0.0, 1.0)
    flux_function = lambda x: 0.5 * x ** 2
    sol = PreciseWENOSolution2D(base_grid, {}, order, 1, flux_function)
    #sol.reset({'init_type': '1d-accelshock-x'})
    sol.reset({'init_type': 'gaussian'})

    timestep = 0.0004
    time = 0.0

    save_dir = "weno2d_test"
    try:
        os.makedirs(save_dir)
    except FileExistsError:
        # Directory already exists, overwrite.
        shutil.rmtree(save_dir)
        os.makedirs(save_dir)

    steps = 500

    for step in range(steps + 1):
        if step % 10 == 0:
            print("{}...".format(step), end='', flush=True)
            fig, ax = plt.subplots(subplot_kw={"projection": "3d"})
            x, y = np.meshgrid(sol.real_x, sol.real_y, indexing='ij')
            z = sol.get_real()
            surface = ax.plot_surface(x, y, z[0], cmap=cm.viridis,
                    linewidth=0, antialiased=False)
            #ax.set_zlim(-0.25, 1.25)
            ax.zaxis.set_major_locator(LinearLocator(10))
            #ax.zaxis.set_major_formatter(StrMethodFormatter('{x:0.2f}'))
            fig.colorbar(surface, shrink=0.5, aspect=5)

            ax.set_title("t={:.4f}".format(time))

            filename = os.path.join(save_dir, "plot_{:03d}.png".format(step))
            plt.savefig(filename)
            plt.close(fig)
        time += timestep
        sol.update(timestep, time)
    print("Done")<|MERGE_RESOLUTION|>--- conflicted
+++ resolved
@@ -467,6 +467,7 @@
         self.record_actions = record_mode
     def get_action_history(self):
         return self.action_history
+
     def rk_substep(self):
 
         # get the solution data
@@ -662,134 +663,6 @@
                 qL[nv, i] = np.dot(weights[nv, :, i], q_stencils[nv, :, i])
         return qL, weights
 
-<<<<<<< HEAD
-=======
-    def rk_substep(self):
-
-        # get the solution data
-        g = self.precise_grid
-        g.update_boundary()
-
-
-        # compute flux at each point
-        f = self.flux_function(g.u)
-
-        # # get maximum velocity
-        # alpha = np.max(abs(g.u))
-        #
-        # # Lax Friedrichs Flux Splitting
-        # fp = (f + alpha * g.u) / 2
-        # fm = (f - alpha * g.u) / 2
-        fm, fp = lf_flux_split_nd(f, g.u)
-
-        fpr = g.scratch_array()
-        fml = g.scratch_array()
-        flux = g.scratch_array()
-
-        # compute fluxes at the cell edges
-        # compute f plus to the right
-        fpr[:, 1:], fp_weights = self.weno_new(fp[:, :-1])  # 0-th dimension is now vec length dim
-        # compute f minus to the left
-        # pass the data in reverse order
-        fml[:, -1::-1], fm_weights = self.weno_new(fm[:, -1::-1])
-        # TODO: use weno_reconstruct_nd(). Currently doesn't seem to work with 1D Env, ask Elliot. -yiwei
-
-        if self.record_actions is not None:
-            action_weights = []
-            for nv in range(g.space.shape[0]):
-                action_weights_scalar = np.stack((fp_weights[nv, :, self.ng-1:-(self.ng-1)],
-                                                  fm_weights[nv, :, -(self.ng+1):self.ng-2:-1]))
-                # resulting array is (fp, fm) X stencil X location
-                # transpose to location X (fp, fm) X stencil
-                action_weights.append(action_weights_scalar.transpose((2, 0, 1)))
-            action_weights = np.array(action_weights)
-
-            if self.record_actions == "weno":
-                self.action_history.append(action_weights)
-            elif self.record_actions == "coef":
-                # Same as in Standard WENO agent in agents.py.
-                order = self.order
-                a_mat = weno_coefficients.a_all[order]
-                a_mat = np.flip(a_mat, axis=-1)
-                combined_weights = a_mat[None, None, :, :] * action_weights[:, :, :, None]
-
-                flux_weights = np.zeros((g.real_length() + 1, 2, self.order * 2 - 1))
-                for sub_stencil_index in range(order):
-                    flux_weights[:, :, sub_stencil_index:sub_stencil_index + order] += combined_weights[:, :, sub_stencil_index, :]
-                self.action_history.append(flux_weights)
-            else:
-                raise Exception("Unrecognized action type: '{}'".format(self.record_actions))
-
-        # compute flux from fpr and fml
-        flux[:, 1:-1] = fpr[:, 1:-1] + fml[:, 1:-1]
-        rhs = g.scratch_array()
-
-        if self.nu > 0.0:
-            R = self.nu * self.precise_grid.laplacian()
-            # Hack to make the new version of grid.laplacian (which returns a real sized grid)
-            # work with code that expects the old version (which returned a full sized grid with
-            # ghost cells). The ghost cells will be overwritten anyway.
-            R = np.concatenate([np.zeros((self.precise_grid.vec_len,self.precise_grid.ng)),
-                R, np.zeros((self.precise_grid.vec_len,self.precise_grid.ng))], axis=-1)
-            rhs[:, 1:-1] = 1 / g.dx * (flux[:, 1:-1] - flux[:, 2:]) + R[:, 1:-1]
-        else:
-            rhs[:, 1:-1] = 1 / g.dx * (flux[:, 1:-1] - flux[:, 2:])
-
-        if self.source is not None:
-            rhs[:, 1:-1] += self.source.get_full()[:, 1:-1]
-
-        return rhs
-
-    def _update(self, dt, time):
-        if self.use_rk4:
-            u_start = np.array(self.precise_grid.get_full())
-
-            k1 = dt * self.rk_substep()
-            self.precise_grid.u = u_start + (k1 / 2)
-
-            k2 = dt * self.rk_substep()
-            self.precise_grid.u = u_start + (k2 / 2)
-
-            k3 = dt * self.rk_substep()
-            self.precise_grid.u = u_start + k3
-
-            k4 = dt * self.rk_substep()
-            k4_step = (k1 + 2*(k2 + k3) + k4) / 6
-            self.precise_grid.u = u_start + k4_step
-
-        else:
-            euler_step = dt * self.rk_substep()
-            self.precise_grid.u += euler_step
-
-        self.precise_grid.update_boundary()
-
-    def get_full(self):
-        """ Downsample the precise solution to get coarse solution values. """
-
-        # Note that axis 0 is the vector dimension.
-
-        grid = self.precise_grid.get_full()
-        if self.extra_ghosts > 0:
-            grid = grid[:, self.extra_ghosts:-self.extra_ghosts]
-
-        # For each coarse cell, there are precise_scale precise cells, where the middle
-        # cell corresponds to the same location as the coarse cell.
-        middle = int(self.precise_scale / 2)
-        return grid[:, middle::self.precise_scale]
-
-    def get_real(self):
-        return self.get_full()[:, self.ng:-self.ng]
-
-    def _reset(self, init_params):
-        self.precise_grid.reset(init_params)
-        self.action_history = []
-
-    def set(self, real_values):
-        """ Force set the current grid. Will make the state/action history confusing. """
-        self.precise_grid.set(real_values)
->>>>>>> fd5f37c2
-
-
 if __name__ == "__main__":
     import os
     import shutil
