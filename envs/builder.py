--- conflicted
+++ resolved
@@ -9,27 +9,25 @@
                              init_type=args.init_type, boundary=args.boundary,
                              C=args.C, fixed_step=args.timestep,
                              weno_order=args.order, eps=args.eps, episode_length=args.ep_length,
-<<<<<<< HEAD
-                             analytical=args.analytical, precise_weno_order=args.precise_order, precise_scale=args.precise_scale
+                             analytical=args.analytical, precise_weno_order=args.precise_order, precise_scale=args.precise_scale,
+                             srca=args.srca
                              )
     elif env_name == "split_flux_burgers":
         env = SplitFluxBurgersEnv(xmin=args.xmin, xmax=args.xmax, nx=args.nx,
                                   init_type=args.init_type, boundary=args.boundary,
                                   C=args.C, fixed_step=args.timestep,
                                   weno_order=args.order, eps=args.eps, episode_length=args.ep_length,
-                                  analytical=args.analytical, precise_weno_order=args.precise_order, precise_scale=args.precise_scale
+                                  analytical=args.analytical, precise_weno_order=args.precise_order, precise_scale=args.precise_scale,
+                                  srca=args.srca
                                   )
     elif env_name == "flux_burgers":
         env = FluxBurgersEnv(xmin=args.xmin, xmax=args.xmax, nx=args.nx,
                              init_type=args.init_type, boundary=args.boundary,
                              C=args.C, fixed_step=args.timestep,
                              weno_order=args.order, eps=args.eps, episode_length=args.ep_length,
-                             analytical=args.analytical, precise_weno_order=args.precise_order, precise_scale=args.precise_scale
+                             analytical=args.analytical, precise_weno_order=args.precise_order, precise_scale=args.precise_scale,
+                             srca=args.srca
                              )
-=======
-                             analytical=args.analytical, precise_weno_order=args.precise_order,
-                             precise_scale=args.precise_scale, srca=args.srca)
->>>>>>> 66e9f1c9
     else:
         print("Unrecognized environment type: \"" + str(env_name) + "\".")
         sys.exit(0)
