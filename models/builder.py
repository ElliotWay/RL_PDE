import argparse

def get_model_arg_parser():
    parser = argparse.ArgumentParser(
            add_help=False,
            formatter_class=argparse.ArgumentDefaultsHelpFormatter)
    parser.add_argument('--layers', type=int, nargs='+', default=[32, 32],
            help="Size of network layers.")
    parser.add_argument('--layer-norm', '--layer_norm', default=False, action='store_true',
            help="Use layer normalization between network layers.")
    parser.add_argument('--gamma', type=float, default=0.0,
            help="Discount factor on future rewards.")
    parser.add_argument('--learning-rate', '--learning_rate', '--lr', type=float, default=3e-4,
            help="(some) Learning rate if the model uses only one for all networks.")
    parser.add_argument('--actor-lr', '--actor_lr', type=float, default=1e-4,
            help="(some) Learning rate for actor network (pi).")
    parser.add_argument('--critic-lr', '--critic_lr', type=float, default=1e-3,
            help="(some) Learning rate for critic network (Q).")
    parser.add_argument('--buffer-size', '--buffer_size', type=int, default=None,
            help="Size of the replay buffer. The default is 10000 for std EMI, and 500000"
            + " otherwise.")
    parser.add_argument('--batch-size', '--batch_size', type=int, default=64,
            help="Size of batch samples from replay buffer.")
    parser.add_argument('--train-freq', '--train_freq', type=int, default=None,
            help="(SAC) Ratio between the number of steps and the number of times to train."
            + " The default for std is 1, i.e. train every step. The default otherwise"
            + " is nx+1, i.e. train every time step.")
    #parser.add_argument('--noise-type', '--noise_type', type=str, default='adaptive-param_0.2',
            #help="(DDPG) Noise added to actions.")
    parser.add_argument('--learning-starts', type=int, default=None,
            help="(SAC) At what step the learning starts; before this, actions are take at"
            + " random. Note: a full timestep actually contains dx steps. Default is one episode's"
            + " worth.")
<<<<<<< HEAD
    parser.add_argument('--replay-style', '--replay_style', type=str, default=None,
            help="(SAC) Option to use MARL style replay buffer that samples entire timesteps"
            + " instead of individual locations. Use --replay-style marl."
            + " This also forces --emi marl and increases batch size to be a multiple of the"
            + " spatial dimension.")
=======
    parser.add_argument('--optimizer', type=str, default=None,
            help="(PG) Gradient Descent algorithm to use for training. Default depends on Model.")
    parser.add_argument('--return-style', '--return_style', type=str, default=None,
            help="(PG) Style of returns for estimating Q(s,a). Default depends on Model."
            + " 'full' uses (or tries to use) the entire return. 'myopic' uses only the"
            + " immediate reward, as if gamma was set to 0.0.")
>>>>>>> 657d133b
 
    return parser<|MERGE_RESOLUTION|>--- conflicted
+++ resolved
@@ -31,19 +31,16 @@
             help="(SAC) At what step the learning starts; before this, actions are take at"
             + " random. Note: a full timestep actually contains dx steps. Default is one episode's"
             + " worth.")
-<<<<<<< HEAD
     parser.add_argument('--replay-style', '--replay_style', type=str, default=None,
             help="(SAC) Option to use MARL style replay buffer that samples entire timesteps"
             + " instead of individual locations. Use --replay-style marl."
             + " This also forces --emi marl and increases batch size to be a multiple of the"
             + " spatial dimension.")
-=======
     parser.add_argument('--optimizer', type=str, default=None,
             help="(PG) Gradient Descent algorithm to use for training. Default depends on Model.")
     parser.add_argument('--return-style', '--return_style', type=str, default=None,
             help="(PG) Style of returns for estimating Q(s,a). Default depends on Model."
             + " 'full' uses (or tries to use) the entire return. 'myopic' uses only the"
             + " immediate reward, as if gamma was set to 0.0.")
->>>>>>> 657d133b
  
     return parser