import os
from collections import OrderedDict
import numpy as np
import tensorflow as tf
from tensorflow.keras.layers import Layer

from models import GlobalModel
from models.builder import get_optimizer
from models.net import PolicyNet, NoisyPolicyNet, FunctionWrapper
import envs.weno_coefficients as weno_coefficients
from envs.weno_solution import RKMethod
from util.misc import create_stencil_indexes
from util.serialize import save_to_zip, load_from_zip
from util.function_dict import tensorflow_fn
from util.serialize import save_to_zip, load_from_zip
from util.lookup import get_activation

SUPPORTED_BOUNDARIES = ["outflow", "periodic"]

class GlobalBackpropModel(GlobalModel):
    """
    Model that uses the "global backprop" idea, that is, we construct a recurrent network that
    unrolls to the entire length of an episode, with the transition and reward functions built into
    the network. This allows us to backpropagate over the entire length of space and time, as the
    transition and reward functions are known and differentiable. We can also optimize the rewards
    directly, instead of using e.g. the policy gradient.

    Unlike our other models, it doesn't make sense to train with a set of trajectories, as the
    global model has trajectories as part of its internal workings. Instead, the only training
    input is the initial state, so the train function is changed to train(initial_state) instead.
    The predict method, on the other hand, is the same, as the global must still have the local
    model built in.
    """
    def __init__(self, env, args, dtype=tf.float64):
        """
        Create the GlobalBackprop Model.
        Note that as of writing this, the env needs to be specifically an AbstractPDEEnv - a general
        gym.Env instance won't work.
        """
        self.dtype = dtype
        if 'weight_dtype' in args.m and args.m.weight_dtype is not None:
            if args.m.weight_dtype == 64:
                self.dtype = tf.float64
            else:
                assert args.m.weight_dtype == 32
                self.dtype = tf.float32

        self.env = env

        # Stop Tensorflow from eating up the entire GPU (if we're using one).
        tf_config = tf.ConfigProto()
        tf_config.gpu_options.allow_growth = True

        self.session = tf.Session(config=tf_config)

        self._policy_ready = False
        self._training_ready = False
        self._loading_ready = False

        # Construction for this model is now lazy. The model is not set up to train until train()
        # is called, the policy is not built until predict() or train() is called, and the model is
        # not ready to load until load() or train() is called. Lazy construction like this is
        # useful for testing in particular - this means that we can construct only the part of the
        # model needed for testing without building in all of the details needed to build the
        # entire model, e.g. nx and episode_length.

        self.preloaded = False

        self.args = args # Not good to save global copy of args, but we need it to do lazy model
                         # construction.

        if 'log_freq' in args:
        # if args.log_freq doesn't exist, we're probably in testing so doesn't matter.
            self.log_freq = args.log_freq
        else:
            self.log_freq = None

    def setup_training(self):
        if not self._policy_ready:
            self.setup_policy()
        if not self._loading_ready:
            self.setup_loading()

        if not self._training_ready:
            obs_adjust = tensorflow_fn(self.args.obs_scale)
            action_adjust = tensorflow_fn(self.args.action_scale)
            self.wrapped_policy = FunctionWrapper(layer=self.policy, input_fn=obs_adjust,
                    output_fn=action_adjust)
            # TODO: make function wrapping more sane
            # You may be wondering why we apply the normalizing functions here for the RNN,
            # but not when self.policy is declared, meaning that calling predict does not
            # normalize the state and returned action. The discrepancy is in that the EMI
            # handles input and output to the policy during testing, so the normalizing functions
            # are applied there instead of in setup_policy.
            # This does not make a lot of sense and should be changed. Ideally, this behavior
            # is entirely controlled by the EMI - but how do we move it there?

            # This creates separate networks for each boundary condition.
            # This is necessary because building a condition into the network, while theoretically
            # possible, incurs an intractable cost.
            # Instead we separate each batch into a 'sub-batch' for each boundary condition.
            self.init_state_ph_dict = {}
            self.state_dict = {}
            self.action_dict = {}
            self.reward_dict = {}
            self.loss_dict = {}
            self.gradients_dict = {}

            # Create all possible combinations of boundary conditions in different dimensions.
            # So with [outflow, periodic] there are 4 combinations in 2 dimensions and 8 in 3.
            self.boundary_combinations = [tuple(combination) for combination in
                        np.stack([dimension.ravel() for dimension in
                            np.meshgrid(*([SUPPORTED_BOUNDARIES] * self.env.dimensions),
                                            indexing='xy')],
                            axis=-1)]
            # Future note: if there are simply too many to enumerate when we're only using
            # a few combinations, we could declare these lazily instead. This will cost the
            # debugging advantages of finalizing the graph.
            for boundary in self.boundary_combinations:
                params = {'boundary': boundary}
                self.env.reset(params)
                boundary_name = '_'.join(boundary)

                rk_method = self.env.rk_method
                if rk_method == RKMethod.EULER:
                    cell = IntegrateCell(
                            prep_state_fn=self.env.tf_prep_state,
                            policy_net=self.wrapped_policy,
                            integrate_fn=self.env.tf_integrate,
                            reward_fn=self.env.tf_calculate_reward,
                            )
                elif rk_method == RKMethod.RK4:
                    cell = RK4IntegrateCell(
                            prep_state_fn=self.env.tf_prep_state,
                            policy_net=self.wrapped_policy,
                            rk_substep_fn=self.env.tf_rk_substep,
                            timestep_fn=self.env.tf_timestep,
                            reward_fn=self.env.tf_calculate_reward,
                            )
                else:
                    raise Exception(f"{rk_method} not implemented.")
                rnn = IntegrateRNN(cell, name="rnn_".format(boundary_name), dtype=self.dtype)

                # initial_state_ph is the REAL physical initial state
                # (It should not contain ghost cells - those should be handled by the prep_state function
                # that converts real state to rl state.)
                initial_state_ph = tf.placeholder(dtype=self.dtype,
                        shape=(None, self.env.grid.vec_len) + self.env.grid.num_cells,
                        name="init_real_state_{}".format(boundary_name))
                self.init_state_ph_dict[boundary] = initial_state_ph

                # Could restrict steps to something smaller.
                # This loses some of the benefits of RL long-term planning, but may be necessary in
                # high dimensional environments.
                state, action, reward = rnn(initial_state_ph, num_steps=self.args.e.ep_length)
                self.state_dict[boundary] = state
                self.action_dict[boundary] = action
                self.reward_dict[boundary] = reward

                if "conserve" not in self.args.e.reward_mode:
                    # Check reward shape - should have a reward for each timestep, batch,
                    # (optional vector part,) and physical location.
                    #TODO Temporary hack - replace when vector EMI is implemented. -Elliot
                    #assert len(reward[0].shape) == (3 if self.env.grid.vec_len > 1 else 2) + self.env.dimensions
                    assert len(reward[0].shape) == \
                            (2 if self.env.grid.vec_len > 1 else 2) + self.env.dimensions, \
                            (f"reward[0] has shape {reward[0].shape}," \
                            + f" vec_len is {self.env.grid.vec_len}," \
                            + f" dimensions is {self.env.dimensions}")
                    # Sum over the timesteps in the trajectory (axis 0),
                    # then average over the batch and each location and the batch (axes 1 and the rest).
                    # Also average over each reward part (e.g. each dimension).
                    loss = -tf.reduce_mean([tf.reduce_mean(tf.reduce_sum(reward_part, axis=0))
                                                for reward_part in reward])
                else:
                    loss = -tf.reduce_mean(reward)
                self.loss_dict[boundary] = loss

                gradients = tf.gradients(loss, self.policy_params)
                self.gradients_dict[boundary] = gradients

            # The gradients for each boundary are passed out of tensorflow, where they are
            # combined and weighted, then passed back into tensorflow.
            # (This is necessary because we may not have samples in each boundary condition, and
            # Tensorflow doesn't work well with empty Tensors.)
            gradients_0 = self.gradients_dict[self.boundary_combinations[0]]
            self.gradients_ph_list = [tf.placeholder(dtype=grad.dtype, shape=grad.shape,
                        name="weighted_gradients_{}".format(i)) for i, grad in
                        enumerate(gradients_0)]
            self.grads = list(zip(self.gradients_ph_list, self.policy_params))

            # Declare this once - otherwise we add to the graph every time,
            # and it won't be garbage collected.
            # Also needs to be before we finalize the graph.
            self.params_nan_check = {param.name: tf.reduce_any(tf.is_nan(param))
                                        for param in self.policy_params}

            self.optimizer = get_optimizer(self.args.m)
            self.train_policy = self.optimizer.apply_gradients(self.grads)

            if not self.preloaded:
                tf.global_variables_initializer().run(session=self.session)

            self.session.graph.finalize()

            self._training_ready = True

    def setup_policy(self):
        if not self._policy_ready:
            #TODO This is the kind of thing that ought to be handled by the EMI.
            # Can we extract this responsibility from the global model?
            # Notably, the 2D vs 1D responibility IS being handled by the EMI.
            # Surely there is a way to handle the spatial dimension there as well? At least for
            # this part?
            action_shape = self.env.action_space.shape[1:]

            # Note: passing a name to the constructor of a Keras Layer has the effect
            # of putting everything in that layer in the scope of that name.
            # tf.variable_scope does not play well with Keras.
<<<<<<< HEAD
            a_fn = get_activation(self.args.m.activation)
            self.policy = PolicyNet(layers=self.args.m.layers, action_shape=action_shape,
                    layer_norm=self.args.m.layer_norm,
                    activation_fn=a_fn, name="policy", dtype=self.dtype)
=======
            if self.args.m.action_noise == 0.0:
                self.policy = PolicyNet(layers=self.args.m.layers, action_shape=action_shape,
                        activation_fn=tf.nn.relu, name="policy", dtype=self.dtype)
            else:
                self.policy = NoisyPolicyNet(layers=self.args.m.layers, action_shape=action_shape,
                        activation_fn=tf.nn.relu, name="policy", dtype=self.dtype,
                        noise_size=self.args.m.action_noise)

>>>>>>> b5cc4c3c

            # Direct policy input and output used in predict() method during testing.
            self.policy_input_ph = tf.placeholder(dtype=self.dtype,
                    shape=(None,) + self.env.observation_space.shape[1:], name="policy_input")
            self.policy_output = self.policy(self.policy_input_ph, training=True)
            self.policy_output_deterministic = self.policy(self.policy_input_ph, training=False)
            # See note in setup_training for why we do not apply normalizing functions here.

            self.policy_params = self.policy.weights

            self._policy_ready = True

    def setup_loading(self):
        if not self._policy_ready:
            self.setup_policy()

        if not self._loading_ready:
            self.load_op = {}
            self.load_ph = {}
            for param in self.policy_params:
                clean_name = ''.join(x if x not in "\0\ \t\n\\/:=.*\"\'<>|?" else '_'
                                        for x in str(param.name))
                placeholder = tf.placeholder(dtype=param.dtype, shape=param.shape, 
                        name="load_{}".format(clean_name))
                self.load_op[param] = param.assign(placeholder)
                self.load_ph[param] = placeholder

            self._loading_ready = True


    def train(self, initial_state, init_params):
        if not self._training_ready:
            self.setup_training()

        for params in init_params:
            if type(params['boundary']) is str:
                params['boundary'] = tuple((params['boundary'],) * self.env.dimensions)
            if not params['boundary'] in self.boundary_combinations:
                raise NotImplementedError("GlobalBackpropModel:"
                        + " Cannot train on {} boundary".format(params['boundary'])
                        + " Only the following boundary conditions are supported:"
                        + "\n{}".format(SUPPORTED_BOUNDARIES))

        # Separate initial_state into sub-batches for each boundary condition.
        index_dict = {}
        feed_dict = {}
        included_boundaries = []
        for boundary in self.boundary_combinations:
            indexes = [i for i, params in enumerate(init_params) if params['boundary'] == boundary]
            if len(indexes) > 0:
                included_boundaries.append(boundary)
                index_dict[boundary] = indexes
                feed_dict[self.init_state_ph_dict[boundary]] = initial_state[indexes]
                #print("{} has initial state with shape {}".format(boundary,
                    #feed_dict[self.init_state_ph_dict[boundary]].shape))
                #print("indexes are {}".format(indexes))

        # Get the gradients (but only for the boundaries actually being used).
        def subdict(d, keys):
            return {k: v for k, v in d.items() if k in keys}
        gradients_dict, loss_dict, reward_dict, action_dict, state_dict = self.session.run(
                [subdict(self.gradients_dict, included_boundaries),
                    subdict(self.loss_dict, included_boundaries),
                    subdict(self.reward_dict, included_boundaries),
                    subdict(self.action_dict, included_boundaries),
                    subdict(self.state_dict, included_boundaries)
                    ],
                feed_dict=feed_dict)

        # Compute gradients weighted by the proportion of each boundary.
        boundary_weights = [len(index_dict[boundary])/len(init_params)
                    for boundary in included_boundaries]
        weighted_gradients = [[grad * weight for grad in gradients_dict[boundary]]
                                for weight, boundary in zip(boundary_weights, included_boundaries)]
        total_gradients = [sum(grads) for grads in zip(*weighted_gradients)]
        all_loss = np.array([loss_dict[boundary] for boundary in included_boundaries])
        loss = np.sum(all_loss * np.array(boundary_weights))

        # Use the weighted gradients to train the policy network.
        self.session.run(self.train_policy, feed_dict={ph:grad for ph, grad in
                zip(self.gradients_ph_list, total_gradients)})

        # Reorganize states, actions, and rewards so they correspond to the same order
        # which they came in.
        # Python note: This is one of those unusual situations where we need to declare the
        # array first because we're populating it out of order.
        b0 = included_boundaries[0]
        state_shape = list(state_dict[b0].shape)
        state_shape[1] = len(init_params) # Adjust the shape to hold states for every initial
                                          # condition, not just the ones with this boundary.
        states = np.empty(state_shape, dtype=state_dict[b0].dtype)
        actions = []
        for action_part in action_dict[b0]:
            a_shape = list(action_part.shape)
            a_shape[1] = len(init_params)
            actions.append(np.empty(a_shape, dtype=action_part.dtype))
        rewards = []
        for reward_part in reward_dict[b0]:
            r_shape = list(reward_part.shape)
            r_shape[1] = len(init_params)
            rewards.append(np.empty(r_shape, dtype=reward_part.dtype))
        for boundary in included_boundaries:
            indexes = index_dict[boundary]
            states[:, indexes] = state_dict[boundary]
            for action_part, action_array in zip(action_dict[boundary], actions):
                action_array[:, indexes] = action_part
            for reward_part, reward_array in zip(reward_dict[boundary], rewards):
                reward_array[:, indexes] = reward_part
        actions = tuple(actions)
        rewards = tuple(rewards)

        extra_info = {}

        # rewards, actions, states are [timestep, initial_condition, ...]
        debug_mode = True
        training_plot_freq = self.log_freq * 5
        if debug_mode:
            #print("loss", loss)
            nans_in_grads = np.sum([np.sum(np.isnan(grad)) for grad in total_gradients])
            if nans_in_grads > 0:
                print("{} NaNs in grads".format(nans_in_grads))

            param_nans = self.session.run(self.params_nan_check)
            if any(param_nans.values()):
                print("NaNs detected in " +
                        str([name for name, is_nan in param_nans.items() if is_nan]))
            
            if not hasattr(self, 'iteration'):
                self.iteration = 0
            else:
                self.iteration += 1

            num_samples = 1
            ep_length = states.shape[0]
            num_inits = states.shape[1]
            ndims = len(states.shape[2:]) # Includes vector dimension.
            if self.env.vec_length == 1:
                ndims = ndims - 1

            #safe_state = states[np.logical_not(np.isnan(states).any(axis=
                                                                #tuple(range(ndims+2)[1:])))]
            #if len(safe_state) == 0:
                #raise Exception("All timesteps NaN. Stopping")

            random_reward_part = rewards[np.random.randint(len(rewards))]
            reward_spatial_dims = random_reward_part.shape[2:2+ndims]
            random_reward_indexes = tuple([slice(None),
                        np.random.randint(num_inits, size=num_samples)]
                        + [np.random.randint(nx, size=num_samples) for nx in reward_spatial_dims])
            sample_rewards = np.sum(random_reward_part[random_reward_indexes], axis=0)
            for i, reward in enumerate(sample_rewards):
                extra_info["sample_r"+str(i+1)] = reward

            random_action_part = actions[np.random.randint(len(actions))]
            action_spatial_dims = random_action_part.shape[2:2+ndims]
            random_action_indexes = tuple([np.random.randint(ep_length, size=num_samples),
                        np.random.randint(num_inits, size=num_samples)]
                        + [np.random.randint(nx, size=num_samples) for nx in action_spatial_dims])
            sample_actions = random_action_part[random_action_indexes]
            for i, action in enumerate(sample_actions):
                csv_string = '"'+(np.array2string(action, separator=',', precision=3)
                                    .replace('\n', '').replace(' ', '')) + '"'
                extra_info["sample_a"+str(i+1)] = csv_string

            if self.iteration % training_plot_freq == 0:
                for initial_condition_index in [0]: #range(states.shape[1]):
                    state_history = states[:, initial_condition_index]
                    suffix = "_train_iter{}_init{}".format(self.iteration, initial_condition_index)
                    self.env.plot_state_evolution(state_history=state_history,
                            no_true=True, suffix=suffix)

            action_nan = reward_nan = state_nan = False
            if any(np.isnan(action_part).any() for action_part in actions):
                print("NaN in actions during training")
                print("action shape", tuple(action_part.shape for actionpart in actions))
                # These won't work in ND.
                #print("timesteps with NaN:", np.isnan(actions).any(axis=(1,2,3,4)))
                #print("episodes with NaN:", np.isnan(actions).any(axis=(0,2,3,4)))
                #print("locations with NaN:", np.isnan(actions).any(axis=(0,1,3,4)))
                #print(actions[:27, 0, 65])
                action_nan = True
            if any(np.isnan(reward_part).any() for reward_part in rewards):
                print("NaN in rewards during training")
                #print("reward shape", rewards.shape)
                #print("timesteps with NaN:", np.isnan(rewards).any(axis=(1,2)))
                #print("episodes with NaN:", np.isnan(rewards).any(axis=(0,2)))
                #print("locations with NaN:", np.isnan(rewards).any(axis=(0,1)))
                reward_nan = True
            if np.isnan(states).any():
                print("NaN in states during training")
                #print("state shape", states.shape)
                #print("timesteps with NaN:", np.isnan(states).any(axis=(1,2)))
                #print("episodes with NaN:", np.isnan(states).any(axis=(0,2)))
                #print("locations with NaN:", np.isnan(states).any(axis=(0,1)))
                state_nan = True
            if (reward_nan or action_nan or state_nan):
                print("NaNs detected this round :(")
                raise Exception()
            #else:
                #print("No NaNs this round :)")

        output_info = {"loss":loss, "states": states, "actions":actions, "rewards":rewards}
        output_info.update(extra_info)
        return output_info

    def predict(self, state, deterministic=True):
        if not self._policy_ready or (not self._training_ready and not self.preloaded):
            raise Exception("No policy to predict with yet!")

        if deterministic:
            policy_op = self.policy_output_deterministic
        else:
            policy_op = self.policy_output

        single_obs_rank = len(self.env.observation_space.shape) - 1
        input_rank = len(state.shape)

        if input_rank == single_obs_rank:
            # Single local state.
            assert state.shape == self.env.observation_space.shape[1:]
            state = state[None]
            action = self.session.run(policy_op, feed_dict={self.policy_input_ph:state})
            action = action[0]

        elif input_rank == single_obs_rank + 1:
            # Batch of local states 
            # OR single global state.
            assert state.shape[1:] == self.env.observation_space.shape[1:]
            action = self.session.run(policy_op, feed_dict={self.policy_input_ph:state})

        elif input_rank == single_obs_rank + 2:
            # Batch of global states.
            assert state.shape[1:] == self.env.observation_space.shape
            batch_length = state.shape[0]
            spatial_length = state.shape[1]
            flattened_state = state.reshape((batch_length * spatial_length,) + state.shape[2:])
            flattened_action = self.session.run(policy_op,
                    feed_dict={self.policy_input_ph:flattened_state})
            action = flattened_action.reshape((batch_length, spatial_length,) + action.shape[1:])

        return action, None

    def save(self, path):
        """
        Save model paramaters to be loaded later.

        Based on StableBaselines save structure.
        """
        if not self._policy_ready or (not self._training_ready and not self.preloaded):
            raise Exception("No policy to save yet!")

        # I don't think we need to save any extra data? Loading requires loading the meta file
        # anyway, which contains all of the settings used here.
        extra_data = {}
        params = self.policy_params
        param_values = self.session.run(params)
        param_dict = OrderedDict((param.name, value) for param, value in zip(params, param_values))

        return save_to_zip(path, data=extra_data, params=param_dict)

    def load(self, path):
        if not self._loading_ready:
            self.setup_loading()

        data, param_dict = load_from_zip(path)
        if len(data) > 0:
            raise Exception("Miscellaneous data in GlobalBackpropModel was not empty."
                    " What did you put in there?")
        #self.__dict__.update(data) # Use this if we put something in extra_data in save().
                                    # (The keys need to be the same as the name of the field.)
        is_old_model = False
        feed_dict = {}
        for param in self.policy_params:
            placeholder = self.load_ph[param]
            try:
                if is_old_model:
                    name = param.name.replace("policy", "policy_net", 1)
                else:
                    name = param.name
                param_value = param_dict[name]
            except KeyError:
                if not is_old_model:
                    print("{} not in saved model.".format(param.name))
                    policy_net_name = param.name.replace("policy", "policy_net", 1)
                    if policy_net_name in param_dict:
                        print("Assuming older model that used \"policy_net\".")
                        param_value = param_dict[policy_net_name]
                        is_old_model = True
                    else:
                        raise Exception("\"{}\" is either corrupted or not a GlobalBackprop model."
                            .format(path))
                else:
                    print("{} not in saved model.".format(param.name))
                    raise Exception("\"{}\" is either corrupted or not a GlobalBackprop model."
                        .format(path))

            feed_dict[placeholder] = param_value

        self.session.run(self.load_op, feed_dict=feed_dict)

        self.preloaded = True

class IntegrateRNN(Layer):
    def __init__(self, cell, name=None, dtype=tf.float64, swap_to_cpu=True):
        """
        Declare the RNN for PDE integration.

        Parameters
        ----------
        cell : tf.keras.layers.Layer
          The recurrent cell. Probably an IntegrateCell.
          Needs to have a call(previous_state) method returning (action, next_state).
        dtype : dtype
          Type of the state (probably tf.float32 or tf.float64).
        swap_to_cpu : bool
          Whether to copy Tensors to the CPU from the GPU. Used by the tf.while_loop() function.
          With long chains, too many Tensors on the GPU will exhaust the memory, but if the chain
          is relatively short (how short depends on the GPU), you can (probably) increase
          performance by keeping the Tensors on the GPU instead. True by default. Does nothing if
          only using the CPU anyway.
        """
        super().__init__(name=name, dtype=dtype)
        self.cell = cell
        self.swap_to_cpu = swap_to_cpu

    def build(self, input_size):
        super().build(input_size)

    def call(self, initial_state, num_steps):
        # - 2 for the batch and vector dims.
        spatial_dims = initial_state.get_shape().ndims - 2

        real_states_ta = tf.TensorArray(dtype=self.dtype, size=num_steps)
        #states_ta = tuple(tf.TensorArray(dtype=self.dtype, size=num_steps) for _ in
                #range(spatial_dims))
        actions_ta = tuple(tf.TensorArray(dtype=self.dtype, size=num_steps) for _ in
                range(spatial_dims))
        rewards_ta = tuple(tf.TensorArray(dtype=self.dtype, size=num_steps) for _ in
                range(spatial_dims))

        def condition_fn(time, *_):
            return time < num_steps

        def loop_fn(time, states_ta, actions_ta, rewards_ta, current_state):
            next_action, next_reward, next_state = self.cell(current_state)

            # Overwriting the TensorArrays is necessary to keep connections
            # through the entire network graph.
            states_ta = states_ta.write(time, next_state)
            #states_ta = tuple(sub_state_ta.write(time, sub_state) for
                    #sub_state_ta, sub_state in zip(states_ta, next_state))
            actions_ta = tuple(sub_action_ta.write(time, sub_action) for
                    sub_action_ta, sub_action in zip(actions_ta, next_action))
            rewards_ta = tuple(sub_reward_ta.write(time, sub_reward) for 
                    sub_reward_ta, sub_reward in zip(rewards_ta, next_reward))

            return (time + 1, states_ta, actions_ta, rewards_ta, next_state)

        initial_time = tf.constant(0, dtype=tf.int32)

        _time, real_states_ta, actions_ta, rewards_ta, final_state = tf.while_loop(
                cond=condition_fn,
                body=loop_fn,
                loop_vars=(initial_time, real_states_ta, actions_ta, rewards_ta, initial_state),
                parallel_iterations=10, # Iterations of the loop to run in parallel?
                                        # I'm not sure how that works.
                                        # 10 is the default value. Keras backend uses 32.
                swap_memory=self.swap_to_cpu,
                return_same_structure=True)

        real_states = real_states_ta.stack()
        #states = tuple(sub_state_ta.stack() for sub_state_ta in states_ta)
        actions = tuple(sub_action_ta.stack() for sub_action_ta in actions_ta)
        rewards = tuple(sub_reward_ta.stack() for sub_reward_ta in rewards_ta)
        return real_states, actions, rewards


class IntegrateCell(Layer):
    def __init__(self, prep_state_fn, policy_net, integrate_fn, reward_fn):
        super().__init__()

        self.prep_state_fn = prep_state_fn
        self.policy_net = policy_net
        self.integrate_fn = integrate_fn
        self.reward_fn = reward_fn

    def build(self, input_size):
        super().build(input_size)

    def call(self, state):
        # state has shape [batch, vector, location, ...]
        # (Batch shape may be unknown, other axes should be known.)

        real_state = state

        all_dims = real_state.get_shape().ndims
        # - 2 for the batch and vector dims.
        spatial_dims = all_dims - 2
        # outer_dims squeezes the vector dimension.
        if real_state.get_shape()[1] == 1:
            outer_dims = all_dims - 1
        else:
            outer_dims = all_dims

        # Use tf.map_fn to apply function across every element in the batch.
        tuple_type = (real_state.dtype,) * spatial_dims

        rl_state = tf.map_fn(self.prep_state_fn, real_state, dtype=tuple_type,
                                name='map_prep_state')


        rl_action = []
        for rl_state_part in rl_state:
            # The policy expects a batch so we don't need to use tf.map_fn;
            # however, it expects batches of INDIVIDUAL states, not every location at once, so we need
            # to combine the batch, vector, and location axes first (and then reshape the actions back).
            rl_state_shape = rl_state_part.shape.as_list()
            new_state_shape = [-1,] + rl_state_shape[outer_dims:]
            reshaped_state = tf.reshape(rl_state_part, new_state_shape)

            #print("original shape:", rl_state_shape)
            #print("new shape:", new_state_shape)

            # Future note: this works to apply a 1D agent along each dimension.
            # However, if we want an agent that makes use of a 2D stencil, or an agent that makes
            # use of multiple components of the vector at once, we'll need a different
            # implementation of IntegrateCell that somehow combines multiple stencils at each
            # location. (Or rather, something that can handle a prep_state function that does
            # that.)
            # This loop is equivalent to ExtendAgent2D.

            shaped_action = self.policy_net(reshaped_state, training=True)

            shaped_action_shape = shaped_action.shape.as_list()
            # Can't use rl_state_shape[:outer_dims] because rl_state_shape[0] is None; we need -1.
            rl_action_shape = [-1,] + rl_state_shape[1:outer_dims] + shaped_action_shape[1:]
            rl_action_part = tf.reshape(shaped_action, rl_action_shape)
            rl_action.append(rl_action_part)
        rl_action = tuple(rl_action)

        next_real_state = tf.map_fn(self.integrate_fn, (real_state, rl_state, rl_action),
                dtype=real_state.dtype, # Specify dtype because different from input (not a tuple).
                name='map_integrate')

        # We could implement RK4 here by repeatedly calling the policy.
        # E.g.
        # u0 = state
        # s = prep_state(u0); a = policy(s); k1 = integrate(s,a); u1 = u0 + k1/2
        # s = prep_state(u1); a = policy(s); k2 = integrate(s,a); u2 = u0 + k2/2
        # s = prep_state(u2); a = policy(s); k3 = integrate(s,a); u3 = u0 + k3
        # s = prep_state(u3); a = policy(s); k4 = integrate(s,a); u4 = u0 + (k1+2*k2+2*k3+k4)/6
        # r = reward_fn(u0, u4)
        # The reward function should make use of RK4 WENO instead of Euler WENO.
        # Does that make sense, though? Is it impossible to learn a scheme of weights that doesn't
        # need this iterative process? We could have just the reward function use RK4 while the
        # agent does not?

        rl_reward = tf.map_fn(self.reward_fn, (real_state, rl_state, rl_action, next_real_state),
                dtype=tuple_type,
                name='map_reward')

        return rl_action, rl_reward, next_real_state

class RK4IntegrateCell(Layer):
    def __init__(self, prep_state_fn, policy_net, rk_substep_fn, timestep_fn, reward_fn):
        super().__init__()

        self.prep_state_fn = prep_state_fn
        self.policy_net = policy_net
        self.rk_substep_fn = rk_substep_fn
        self.timestep_fn = timestep_fn
        self.reward_fn = reward_fn

    def build(self, input_size):
        super().build(input_size)

    def call(self, state):
        # state has shape [batch, vector, location, ...]
        # (Batch shape may be unknown, other axes should be known.)

        real_state = state

        all_dims = real_state.get_shape().ndims
        # - 2 for the batch and vector dims.
        spatial_dims = all_dims - 2
        # outer_dims squeezes the vector dimension.
        if real_state.get_shape()[1] == 1:
            outer_dims = all_dims - 1
        else:
            outer_dims = all_dims

        STAGES = 4

        initial_real_state = real_state
        current_real_state = real_state

        rk_substeps = []
        rl_state_0 = None

        dt = tf.map_fn(self.timestep_fn, real_state, dtype=real_state.dtype, name='map_timestep')
        # Make dt broadcast over batch dimension.
        for _ in range(all_dims - 1):
            dt = tf.expand_dims(dt, axis=-1)

        for stage in range(STAGES):

            # Use tf.map_fn to apply function across every element in the batch.
            tuple_type = (current_real_state.dtype,) * spatial_dims
            rl_state = tf.map_fn(self.prep_state_fn, current_real_state, dtype=tuple_type,
                                    name='map_prep_state')
            if stage == 0:
                rl_state_0 = rl_state

            rl_action = []
            for rl_state_part in rl_state:
                # The policy expects a batch so we don't need to use tf.map_fn;
                # however, it expects batches of INDIVIDUAL states, not every location at once, so we need
                # to combine the batch, vector, and location axes first (and then reshape the actions back).
                rl_state_shape = rl_state_part.shape.as_list()
                new_state_shape = [-1,] + rl_state_shape[outer_dims:]
                reshaped_state = tf.reshape(rl_state_part, new_state_shape)

                #print("original shape:", rl_state_shape)
                #print("new shape:", new_state_shape)

                # Future note: this works to apply a 1D agent along each dimension.
                # However, if we want an agent that makes use of a 2D stencil, or an agent that makes
                # use of multiple components of the vector at once, we'll need a different
                # implementation of IntegrateCell that somehow combines multiple stencils at each
                # location. (Or rather, something that can handle a prep_state function that does
                # that.)
                # This loop is equivalent to ExtendAgent2D.

                shaped_action = self.policy_net(reshaped_state, training=True)

                shaped_action_shape = shaped_action.shape.as_list()
                # Can't use rl_state_shape[:outer_dims] because rl_state_shape[0] is None; we need -1.
                rl_action_shape = [-1,] + rl_state_shape[1:outer_dims] + shaped_action_shape[1:]
                rl_action_part = tf.reshape(shaped_action, rl_action_shape)
                rl_action.append(rl_action_part)
            rl_action = tuple(rl_action)

            rhs = tf.map_fn(self.rk_substep_fn, (current_real_state, rl_state, rl_action),
                    dtype=current_real_state.dtype, name='map_rk_substep')
            step = dt * rhs
            rk_substeps.append(step)

            if stage == 0:
                next_real_state = initial_real_state + (step / 2)
            elif stage == 1:
                next_real_state = initial_real_state + (step / 2)
            elif stage == 2:
                next_real_state = initial_real_state + step
            elif stage == 3:
                next_real_state = initial_real_state + (rk_substeps[0]
                                                    + 2 * rk_substeps[1]
                                                    + 2 * rk_substeps[2]
                                                    + rk_substeps[3]) / 6
            
            current_real_state = next_real_state

        rl_state = rl_state_0
        rl_reward = tf.map_fn(self.reward_fn, (real_state, rl_state, rl_action, next_real_state),
                dtype=tuple_type,
                name='map_reward')

        return rl_action, rl_reward, next_real_state

<|MERGE_RESOLUTION|>--- conflicted
+++ resolved
@@ -217,21 +217,14 @@
             # Note: passing a name to the constructor of a Keras Layer has the effect
             # of putting everything in that layer in the scope of that name.
             # tf.variable_scope does not play well with Keras.
-<<<<<<< HEAD
             a_fn = get_activation(self.args.m.activation)
-            self.policy = PolicyNet(layers=self.args.m.layers, action_shape=action_shape,
-                    layer_norm=self.args.m.layer_norm,
-                    activation_fn=a_fn, name="policy", dtype=self.dtype)
-=======
             if self.args.m.action_noise == 0.0:
                 self.policy = PolicyNet(layers=self.args.m.layers, action_shape=action_shape,
-                        activation_fn=tf.nn.relu, name="policy", dtype=self.dtype)
+                        activation_fn=a_fn, name="policy", dtype=self.dtype)
             else:
                 self.policy = NoisyPolicyNet(layers=self.args.m.layers, action_shape=action_shape,
-                        activation_fn=tf.nn.relu, name="policy", dtype=self.dtype,
+                        activation_fn=a_fn, name="policy", dtype=self.dtype,
                         noise_size=self.args.m.action_noise)
-
->>>>>>> b5cc4c3c
 
             # Direct policy input and output used in predict() method during testing.
             self.policy_input_ph = tf.placeholder(dtype=self.dtype,
